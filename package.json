{
<<<<<<< HEAD
  "name": "nvmmcp",
  "version": "0.1.0",
=======
  "name": "@abanteai/nvmmcp",
  "version": "0.0.0",
>>>>>>> 7d65746e
  "description": "Neovim MCP server for communicating with Neovim via RPC",
  "main": "dist/index.js",
  "bin": {
    "nvmmcp": "dist/index.js"
  },
  "type": "module",
  "scripts": {
    "build": "tsc",
    "start": "node dist/index.js",
    "dev": "ts-node --esm src/index.ts",
    "prepare": "npm run build",
    "test": "NODE_OPTIONS=--no-warnings npx jest --config=jest.config.cjs",
    "test:integration": "NODE_OPTIONS=--no-warnings npx jest tests/integration.test.ts --config=jest.config.cjs --forceExit --testEnvironment=node",
    "test:startup": "node bin/test-server-startup.js"
  },
  "repository": {
    "type": "git",
    "url": "git+https://github.com/abanteai/nvmmcp.git"
  },
  "keywords": ["neovim", "mcp", "rpc", "ai", "claude", "assistant"],
  "author": "abanteai",
  "license": "ISC",
  "bugs": {
    "url": "https://github.com/abanteai/nvmmcp/issues"
  },
  "homepage": "https://github.com/abanteai/nvmmcp#readme",
  "engines": {
    "node": ">=18.0.0"
  },
  "dependencies": {
    "@modelcontextprotocol/sdk": "^1.11.2",
    "neovim": "^4.10.1",
    "zod": "^3.22.0"
  },
  "devDependencies": {
    "@babel/core": "^7.22.5",
    "@babel/preset-env": "^7.22.5",
    "@babel/preset-typescript": "^7.22.5",
    "@types/jest": "^29.5.0",
    "@types/node": "^20.0.0",
    "babel-jest": "^29.5.0",
    "jest": "^29.5.0",
    "jest-environment-node": "^29.5.0",
    "ts-jest": "^29.1.0",
    "ts-node": "^10.9.1",
    "typescript": "^5.0.0"
  }
}<|MERGE_RESOLUTION|>--- conflicted
+++ resolved
@@ -1,11 +1,6 @@
 {
-<<<<<<< HEAD
-  "name": "nvmmcp",
+  "name": "@abanteai/nvmmcp",
   "version": "0.1.0",
-=======
-  "name": "@abanteai/nvmmcp",
-  "version": "0.0.0",
->>>>>>> 7d65746e
   "description": "Neovim MCP server for communicating with Neovim via RPC",
   "main": "dist/index.js",
   "bin": {
