--- conflicted
+++ resolved
@@ -388,25 +388,78 @@
                 }
               }
             
-              // Format content with cursor marker
-              const contentWithCursor = content.map((line: string, idx: number) => {
-                if (isCurrentWindow && idx === cursor[0] - 1) {
-                  // Insert cursor marker at the position
+              // Calculate the range of lines to show (±100 lines around cursor)
+              const cursorLine = cursor[0] - 1; // Convert to 0-based index
+              const contextLines = 100; // Number of lines to show above and below cursor
+              const startLine = Math.max(0, cursorLine - contextLines);
+              const endLine = Math.min(lineCount, cursorLine + contextLines + 1);
+              
+              // Get the buffer content (only the lines around the cursor)
+              let contentSection: string[] = [];
+              try {
+                contentSection = await withTimeout(
+                  buffer.getLines(startLine, endLine, false),
+                  NVIM_RPC_TIMEOUT_MS,
+                  'Timeout getting buffer lines section'
+                );
+              } catch (getlinesError) {
+                try {
+                  // Fall back to direct API call
+                  const bufferId = await withTimeout(
+                    buffer.id,
+                    NVIM_RPC_TIMEOUT_MS,
+                    'Timeout getting buffer ID'
+                  );
+                  
+                  contentSection = await withTimeout(
+                    nvim.request('nvim_buf_get_lines', [
+                      bufferId,
+                      startLine,
+                      endLine,
+                      false
+                    ]),
+                    NVIM_RPC_TIMEOUT_MS,
+                    'Timeout making direct nvim_buf_get_lines request'
+                  );
+                } catch (apiError) {
+                  contentSection = [`Error getting buffer content: ${apiError}`];
+                }
+              }
+              
+              // Format content with cursor emoji
+              const cursorEmoji = "🔸"; // Cursor indicator emoji
+              const contentWithCursor = contentSection.map((line: string, idx: number) => {
+                const actualLineNumber = startLine + idx;
+                if (isCurrentWindow && actualLineNumber === cursorLine) {
+                  // Insert cursor emoji at the position
                   const beforeCursor = line.substring(0, cursor[1]);
                   const afterCursor = line.substring(cursor[1]);
-                  return `${beforeCursor}|${afterCursor}`;
+                  return `${beforeCursor}${cursorEmoji}${afterCursor}`;
                 }
                 return line;
               });
               
-              // Add window info to result
+              // Add line numbers to content and format with cursor position info
+              const formattedContent = contentWithCursor.map((line: string, idx: number) => {
+                const lineNumber = startLine + idx + 1; // Convert to 1-based for display
+                return `${lineNumber.toString().padStart(5, ' ')}: ${line}`;
+              });
+              
+              // Add window info to result with context information
               result.push({
                 windowNumber,
                 isCurrentWindow,
+                isActiveBuffer: isCurrentWindow, // The buffer in the current window is the active one
                 bufferNumber,
                 bufferName: bufferName || "Unnamed",
                 cursor,
-                content: contentWithCursor.join('\n')
+                totalLines: lineCount,
+                visibleRange: {
+                  startLine: startLine + 1, // Convert to 1-based for display
+                  endLine: endLine,
+                  context: contextLines
+                },
+                content: formattedContent.join('\n')
               });
             } catch (windowError) {
               result.push({
@@ -417,116 +470,23 @@
                 cursor: [0, 0],
                 content: `Error processing window: ${windowError}`
               });
-<<<<<<< HEAD
             }
           }
           
-          // Format the result as text
+          // Format the result as text with visible range information
           const formattedResult = result.map(window => {
-            return `Window ${window.windowNumber}${window.isCurrentWindow ? ' (current)' : ''} - Buffer ${window.bufferNumber} (${window.bufferName})
-Cursor at line ${window.cursor[0]}, column ${window.cursor[1]}
-=======
-              continue;
-            }
+            const visibilityInfo = window.visibleRange 
+              ? `Showing lines ${window.visibleRange.startLine}-${window.visibleRange.endLine} of ${window.totalLines} total lines (±${window.visibleRange.context} lines around cursor)`
+              : 'Full content';
             
-            // Get buffer info
-            const bufferName = await buffer.name;
-            const bufferNumber = await buffer.number;
-            
-            // Get cursor position
-            const cursor = await window.cursor;
-            
-            // Get buffer line count using buffer.length
-            const bufLen = await buffer.length;
-            const lineCount = parseInt(String(bufLen), 10);
-            
-            // Calculate the range of lines to show (±100 lines around cursor)
-            const cursorLine = cursor[0] - 1; // Convert to 0-based index
-            const contextLines = 100; // Number of lines to show above and below cursor
-            const startLine = Math.max(0, cursorLine - contextLines);
-            const endLine = Math.min(lineCount, cursorLine + contextLines + 1);
-            
-            // Get the buffer content (only the lines around the cursor)
-            let content = [];
-            try {
-              content = await buffer.getLines(startLine, endLine, false);
-            } catch (getlinesError) {
-              try {
-                // Fall back to direct API call
-                const bufferId = await buffer.id;
-                content = await nvim.request('nvim_buf_get_lines', [
-                  bufferId,
-                  startLine,
-                  endLine,
-                  false
-                ]);
-              } catch (apiError) {
-                content = [`Error getting buffer content: ${apiError}`];
-              }
-            }
-            
-            // Format content with cursor emoji
-            const cursorEmoji = "🔸"; // Cursor indicator emoji
-            const contentWithCursor = content.map((line: string, idx: number) => {
-              const actualLineNumber = startLine + idx;
-              if (isCurrentWindow && actualLineNumber === cursorLine) {
-                // Insert cursor emoji at the position
-                const beforeCursor = line.substring(0, cursor[1]);
-                const afterCursor = line.substring(cursor[1]);
-                return `${beforeCursor}${cursorEmoji}${afterCursor}`;
-              }
-              return line;
-            });
-            
-            // Add line numbers to content and format with cursor position info
-            const formattedContent = contentWithCursor.map((line: string, idx: number) => {
-              const lineNumber = startLine + idx + 1; // Convert to 1-based for display
-              return `${lineNumber.toString().padStart(5, ' ')}: ${line}`;
-            });
-            
-            // Add window info to result with context information
-            result.push({
-              windowNumber,
-              isCurrentWindow,
-              isActiveBuffer: isCurrentWindow, // The buffer in the current window is the active one
-              bufferNumber,
-              bufferName: bufferName || "Unnamed",
-              cursor,
-              totalLines: lineCount,
-              visibleRange: {
-                startLine: startLine + 1, // Convert to 1-based for display
-                endLine: endLine,
-                context: contextLines
-              },
-              content: formattedContent.join('\n')
-            });
-          } catch (windowError) {
-            result.push({
-              windowNumber: "Error",
-              isCurrentWindow: false,
-              bufferNumber: "Error",
-              bufferName: "Error processing window",
-              cursor: [0, 0],
-              content: `Error processing window: ${windowError}`
-            });
-          }
-        }
-        
-        // Format the result as text with visible range information
-        const formattedResult = result.map(window => {
-          const visibilityInfo = window.visibleRange 
-            ? `Showing lines ${window.visibleRange.startLine}-${window.visibleRange.endLine} of ${window.totalLines} total lines (±${window.visibleRange.context} lines around cursor)`
-            : 'Full content';
-          
-          // Create a prominent indicator for the active buffer
-          const activeBufferIndicator = window.isActiveBuffer 
-            ? ' 🟢 [ACTIVE BUFFER - Commands in normal mode will affect this buffer]' 
-            : '';
-            
-          return `Window ${window.windowNumber}${window.isCurrentWindow ? ' (current)' : ''} - Buffer ${window.bufferNumber} (${window.bufferName})${activeBufferIndicator}
+            // Create a prominent indicator for the active buffer
+            const activeBufferIndicator = window.isActiveBuffer 
+              ? ' 🟢 [ACTIVE BUFFER - Commands in normal mode will affect this buffer]' 
+              : '';
+              
+            return `Window ${window.windowNumber}${window.isCurrentWindow ? ' (current)' : ''} - Buffer ${window.bufferNumber} (${window.bufferName})${activeBufferIndicator}
 Cursor at line ${window.cursor[0]}, column ${window.cursor[1]} (marked with 🔸)
 ${visibilityInfo}
->>>>>>> c43678e3
 Content:
 ${window.content}
 ${'='.repeat(80)}`;
